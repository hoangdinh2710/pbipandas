--- conflicted
+++ resolved
@@ -111,13 +111,9 @@
             )
 
     # Trigger actions
-<<<<<<< HEAD
-    def execute_query(self, workspace_id: str, dataset_id: str, query: str) -> requests.Response:
-=======
     def execute_query(
         self, workspace_id: str, dataset_id: str, query: str
     ) -> requests.Response:
->>>>>>> e0b8428d
         """
         Execute a DAX query against a Power BI dataset.
 
@@ -132,19 +128,31 @@
         url = f"{self.base_url}/{workspace_id}/datasets/{dataset_id}/executeQueries"
         body = {
             "queries": [{"query": query}],
-<<<<<<< HEAD
+            "serializerSettings": {"includeNulls": False},
+        }
+        result = requests.post(url, headers=self.get_header(), json=body)
+        return result
+
+    def execute_query(self, workspace_id: str, dataset_id: str, query: str) -> requests.Response:
+        """
+        Execute a DAX query against a Power BI dataset.
+
+        Args:
+            workspace_id (str): The Power BI workspace ID.
+            dataset_id (str): The dataset ID.
+            query (str): The DAX query to execute.
+
+        Returns:
+            requests.Response: The HTTP response containing the query results.
+        """
+        url = f"{self.base_url}/{workspace_id}/datasets/{dataset_id}/executeQueries"
+        body = {
+            "queries": [{"query": query}],
             "serializerSettings": {"includeNulls": True},
         }
         result = requests.post(url, headers=self.get_header(), json=body)
         return result
         
-=======
-            "serializerSettings": {"includeNulls": False},
-        }
-        result = requests.post(url, headers=self.get_header(), json=body)
-        return result
-
->>>>>>> e0b8428d
     def refresh_dataflow(self, workspace_id: str, dataflow_id: str) -> None:
         """
         Trigger a refresh for a specific dataflow.
@@ -332,10 +340,7 @@
         result = requests.get(url=get_dataset_users_url, headers=self.get_header())
         return result
 
-<<<<<<< HEAD
     
-=======
->>>>>>> e0b8428d
     def get_dataset_tables_by_id(self, workspace_id, dataset_id):
         """
         Get dataset tables by dataset id.
@@ -346,7 +351,6 @@
         Returns:
             result (requests.Response): The response object containing the dataset tables.
         """
-<<<<<<< HEAD
         url = f'https://api.powerbi.com/v1.0/myorg/groups/{workspace_id}/datasets/{dataset_id}/executeQueries'
 
         # Query to execute
@@ -359,24 +363,12 @@
             "serializerSettings": {
                 "includeNulls": True
             }
-=======
-        url = f"https://api.powerbi.com/v1.0/myorg/groups/{workspace_id}/datasets/{dataset_id}/executeQueries"
-
-        # Query to execute
-        query_body = {
-            "queries": [{"query": "EVALUATE INFO.VIEW.TABLES()"}],
-            "serializerSettings": {"includeNulls": False},
->>>>>>> e0b8428d
         }
 
         response = requests.post(url, headers=self.get_header(), json=query_body)
 
         return response
-<<<<<<< HEAD
     
-=======
-
->>>>>>> e0b8428d
     def get_dataset_columns_by_id(self, workspace_id, dataset_id):
         """
         Get dataset columns by dataset id.
@@ -387,7 +379,6 @@
         Returns:
             result (requests.Response): The response object containing the dataset columns.
         """
-<<<<<<< HEAD
         url = f'https://api.powerbi.com/v1.0/myorg/groups/{workspace_id}/datasets/{dataset_id}/executeQueries'
 
                 # Query to execute
@@ -400,14 +391,6 @@
             "serializerSettings": {
                 "includeNulls": True
             }
-=======
-        url = f"https://api.powerbi.com/v1.0/myorg/groups/{workspace_id}/datasets/{dataset_id}/executeQueries"
-
-        # Query to execute
-        query_body = {
-            "queries": [{"query": "EVALUATE INFO.VIEW.COLUMNS()"}],
-            "serializerSettings": {"includeNulls": False},
->>>>>>> e0b8428d
         }
 
         response = requests.post(url, headers=self.get_header(), json=query_body)
@@ -424,7 +407,6 @@
         Returns:
             result (requests.Response): The response object containing the dataset measures.
         """
-<<<<<<< HEAD
         url = f'https://api.powerbi.com/v1.0/myorg/groups/{workspace_id}/datasets/{dataset_id}/executeQueries'
 
         # Query to execute
@@ -437,24 +419,12 @@
             "serializerSettings": {
                 "includeNulls": True
             }
-=======
-        url = f"https://api.powerbi.com/v1.0/myorg/groups/{workspace_id}/datasets/{dataset_id}/executeQueries"
-
-        # Query to execute
-        query_body = {
-            "queries": [{"query": "EVALUATE INFO.VIEW.MEASURES()"}],
-            "serializerSettings": {"includeNulls": False},
->>>>>>> e0b8428d
         }
 
         response = requests.post(url, headers=self.get_header(), json=query_body)
 
         return response
-<<<<<<< HEAD
     
-=======
-
->>>>>>> e0b8428d
     def get_dataset_calc_dependencies_by_id(self, workspace_id, dataset_id):
         """
         Get dataset calculation dependencies by dataset id.
@@ -464,7 +434,6 @@
         Returns:
             result (requests.Response): The response object containing the dataset calculation dependencies.
         """
-<<<<<<< HEAD
         url = f'https://api.powerbi.com/v1.0/myorg/groups/{workspace_id}/datasets/{dataset_id}/executeQueries'
         # Query to execute
         query_body = {
@@ -476,23 +445,98 @@
             "serializerSettings": {
                 "includeNulls": True
             }
-=======
+        }
+
+        response = requests.post(url, headers=self.get_header(), json=query_body)
+
+        return response
+    
+    def get_dataset_tables_by_id(self, workspace_id, dataset_id):
+        """
+        Get dataset tables by dataset id.
+
+        Args:
+            workspace_id (str): The ID of the Power BI workspace.
+            dataset_id (str): The ID of the Power BI dataset.
+        Returns:
+            result (requests.Response): The response object containing the dataset tables.
+        """
+        url = f"https://api.powerbi.com/v1.0/myorg/groups/{workspace_id}/datasets/{dataset_id}/executeQueries"
+
+        # Query to execute
+        query_body = {
+            "queries": [{"query": "EVALUATE INFO.VIEW.TABLES()"}],
+            "serializerSettings": {"includeNulls": False},
+        }
+
+        response = requests.post(url, headers=self.get_header(), json=query_body)
+
+        return response
+
+    def get_dataset_columns_by_id(self, workspace_id, dataset_id):
+        """
+        Get dataset columns by dataset id.
+
+        Args:
+            workspace_id (str): The ID of the Power BI workspace.
+            dataset_id (str): The ID of the Power BI dataset.
+        Returns:
+            result (requests.Response): The response object containing the dataset columns.
+        """
+        url = f"https://api.powerbi.com/v1.0/myorg/groups/{workspace_id}/datasets/{dataset_id}/executeQueries"
+
+        # Query to execute
+        query_body = {
+            "queries": [{"query": "EVALUATE INFO.VIEW.COLUMNS()"}],
+            "serializerSettings": {"includeNulls": False},
+        }
+
+        response = requests.post(url, headers=self.get_header(), json=query_body)
+
+        return response
+
+    def get_dataset_measures_by_id(self, workspace_id, dataset_id):
+        """
+        Get dataset measures by dataset id.
+
+        Args:
+            workspace_id (str): The ID of the Power BI workspace.
+            dataset_id (str): The ID of the Power BI dataset.
+        Returns:
+            result (requests.Response): The response object containing the dataset measures.
+        """
+        url = f"https://api.powerbi.com/v1.0/myorg/groups/{workspace_id}/datasets/{dataset_id}/executeQueries"
+
+        # Query to execute
+        query_body = {
+            "queries": [{"query": "EVALUATE INFO.VIEW.MEASURES()"}],
+            "serializerSettings": {"includeNulls": False},
+        }
+
+        response = requests.post(url, headers=self.get_header(), json=query_body)
+
+        return response
+
+    def get_dataset_calc_dependencies_by_id(self, workspace_id, dataset_id):
+        """
+        Get dataset calculation dependencies by dataset id.
+        Args:
+            workspace_id (str): The ID of the Power BI workspace.
+            dataset_id (str): The ID of the Power BI dataset.
+        Returns:
+            result (requests.Response): The response object containing the dataset calculation dependencies.
+        """
         url = f"https://api.powerbi.com/v1.0/myorg/groups/{workspace_id}/datasets/{dataset_id}/executeQueries"
         # Query to execute
         query_body = {
             "queries": [{"query": "EVALUATE INFO.CALCDEPENDENCY()"}],
             "serializerSettings": {"includeNulls": False},
->>>>>>> e0b8428d
         }
 
         response = requests.post(url, headers=self.get_header(), json=query_body)
 
         return response
-<<<<<<< HEAD
-    
-=======
-
->>>>>>> e0b8428d
+
     # Get data in bulk
     def get_all_workspaces(self) -> pd.DataFrame:
         """
@@ -834,13 +878,10 @@
                         [df_get_all_dataset_sources, df]
                     )
             except Exception as e:
-<<<<<<< HEAD
                 print(f"Get dataset sources - Error processing dataset {dataset_id}: {e}")
-=======
                 print(
                     f"Get dataset sources - Error processing dataset {dataset_id}: {e}"
                 )
->>>>>>> e0b8428d
                 continue
 
         return df_get_all_dataset_sources
@@ -975,14 +1016,7 @@
                 ].iloc[0]
                 result = self.get_dataset_tables_by_id(workspace_id, dataset_id)
                 if result.status_code == 200:
-<<<<<<< HEAD
                     df = pd.DataFrame.from_dict(result.json()['results'][0]['tables'][0]['rows'], orient="columns")
-=======
-                    df = pd.DataFrame.from_dict(
-                        result.json()["results"][0]["tables"][0]["rows"],
-                        orient="columns",
-                    )
->>>>>>> e0b8428d
                     df["workspaceId"] = workspace_id
                     df["workspaceName"] = workspace_name
                     df["datasetId"] = dataset_id
@@ -992,21 +1026,11 @@
                         [df_get_all_dataset_tables, df]
                     )
             except Exception as e:
-<<<<<<< HEAD
                 print(f"Get dataset tables - Error processing dataset {dataset_id}: {e}")
                 continue
 
         return df_get_all_dataset_tables
     
-=======
-                print(
-                    f"Get dataset tables - Error processing dataset {dataset_id}: {e}"
-                )
-                continue
-
-        return df_get_all_dataset_tables
-
->>>>>>> e0b8428d
     def get_all_dataset_columns(self) -> pd.DataFrame:
         """
         Retrieve all columns from all datasets in Power BI.
@@ -1032,14 +1056,7 @@
                 ].iloc[0]
                 result = self.get_dataset_columns_by_id(workspace_id, dataset_id)
                 if result.status_code == 200:
-<<<<<<< HEAD
                     df = pd.DataFrame.from_dict(result.json()['results'][0]['tables'][0]['rows'], orient="columns")
-=======
-                    df = pd.DataFrame.from_dict(
-                        result.json()["results"][0]["tables"][0]["rows"],
-                        orient="columns",
-                    )
->>>>>>> e0b8428d
                     df["workspaceId"] = workspace_id
                     df["workspaceName"] = workspace_name
                     df["datasetId"] = dataset_id
@@ -1049,21 +1066,11 @@
                         [df_get_all_dataset_columns, df]
                     )
             except Exception as e:
-<<<<<<< HEAD
                 print(f"Get dataset columns - Error processing dataset {dataset_id}: {e}")
                 continue
 
         return df_get_all_dataset_columns
     
-=======
-                print(
-                    f"Get dataset columns - Error processing dataset {dataset_id}: {e}"
-                )
-                continue
-
-        return df_get_all_dataset_columns
-
->>>>>>> e0b8428d
     def get_all_dataset_measures(self) -> pd.DataFrame:
         """
         Retrieve all measures from all datasets in Power BI.
@@ -1089,14 +1096,7 @@
                 ].iloc[0]
                 result = self.get_dataset_measures_by_id(workspace_id, dataset_id)
                 if result.status_code == 200:
-<<<<<<< HEAD
                     df = pd.DataFrame.from_dict(result.json()['results'][0]['tables'][0]['rows'], orient="columns")
-=======
-                    df = pd.DataFrame.from_dict(
-                        result.json()["results"][0]["tables"][0]["rows"],
-                        orient="columns",
-                    )
->>>>>>> e0b8428d
                     df["workspaceId"] = workspace_id
                     df["workspaceName"] = workspace_name
                     df["datasetId"] = dataset_id
@@ -1106,21 +1106,11 @@
                         [df_get_all_dataset_measures, df]
                     )
             except Exception as e:
-<<<<<<< HEAD
                 print(f"Get dataset measures - Error processing dataset {dataset_id}: {e}")
                 continue
 
         return df_get_all_dataset_measures
     
-=======
-                print(
-                    f"Get dataset measures - Error processing dataset {dataset_id}: {e}"
-                )
-                continue
-
-        return df_get_all_dataset_measures
-
->>>>>>> e0b8428d
     def get_all_dataset_calc_dependencies(self) -> pd.DataFrame:
         """
         Retrieve all calculation dependencies from all datasets in Power BI.
@@ -1143,20 +1133,9 @@
                 dataset_name = df_get_all_datasets.query(f'id == "{dataset_id}"')[
                     "name"
                 ].iloc[0]
-<<<<<<< HEAD
                 result = self.get_dataset_calc_dependencies_by_id(workspace_id, dataset_id) 
                 if result.status_code == 200:
                     df = pd.DataFrame.from_dict(result.json()['results'][0]['tables'][0]['rows'], orient="columns")
-=======
-                result = self.get_dataset_calc_dependencies_by_id(
-                    workspace_id, dataset_id
-                )
-                if result.status_code == 200:
-                    df = pd.DataFrame.from_dict(
-                        result.json()["results"][0]["tables"][0]["rows"],
-                        orient="columns",
-                    )
->>>>>>> e0b8428d
                     df["workspaceId"] = workspace_id
                     df["workspaceName"] = workspace_name
                     df["datasetId"] = dataset_id
@@ -1166,13 +1145,6 @@
                         [df_get_all_dataset_calc_dependencies, df]
                     )
             except Exception as e:
-<<<<<<< HEAD
                 print(f"Get dataset calculation dependecy - Error processing dataset {dataset_id}: {e}")
                 continue
-        
-=======
-                print(
-                    f"Get dataset calculation dependecy - Error processing dataset {dataset_id}: {e}"
-                )
-                continue
->>>>>>> e0b8428d
+        